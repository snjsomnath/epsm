<<<<<<< HEAD
// frontend/src/components/results/ResultsPage.tsx
import { useState, useEffect, useCallback } from 'react';
import {
  Box,
  Typography,
  Paper,
  Grid,
  Card,
  CardContent,
  Button,
  TableContainer,
  Chip,
  Stack,
  Alert,
  LinearProgress,
  Tooltip,
  IconButton,
  Dialog,
  DialogTitle,
  DialogContent,
  DialogActions,
  TextField,
  InputAdornment,
  MenuItem,
  Select,
  FormControl,
  InputLabel,
} from '@mui/material';
import { 
  
  Download, 
  FileText, 
  Info, 
  Maximize2,
  TrendingUp,
  TrendingDown,
  Minus,
  Search
} from 'lucide-react';
import {
  XAxis,
  YAxis,
  CartesianGrid,
  Tooltip as RechartsTooltip,
  ResponsiveContainer,
  ComposedChart,
  Scatter
} from 'recharts';
import ReactECharts from 'echarts-for-react';
import { DataGrid, GridToolbar } from '@mui/x-data-grid';
=======
import React, { useEffect, useMemo, useState } from 'react';
import { authenticatedFetch } from '../../lib/auth-api';
import { Box, Typography, Grid, Paper, Button, IconButton, Dialog, DialogTitle, DialogContent, DialogContentText, DialogActions, Snackbar, Alert } from '@mui/material';
import OverviewScatter from './OverviewScatter';
import ResultsDetailsPanel from './ResultsDetailsPanel';
import { normalizeResultMetrics } from './resultsUtils';
import ExplorerTree from './ExplorerTree';
import DrawerPane from './DrawerPane';
// IdfsPane removed
// VariantsPane removed
import { useSelectionStore } from '../../state/selectionStore';
>>>>>>> 0b60502d
import { useDatabase } from '../../context/DatabaseContext';

const ResultsPage: React.FC = () => {
  const [results, setResults] = useState<any[]>([]);
  // DataGrid / server-driven state
  const [rows, setRows] = useState<any[]>([]);
  const [rowCount, setRowCount] = useState(0);
  const [paginationModel, setPaginationModel] = useState<any>({ page: 0, pageSize: 100 });
  const [sortModel, setSortModel] = useState<any>([{ field: 'energy', sort: 'asc' }]);
  // quickFilter removed — server toolbar quick filter is used directly
  const [facet, setFacet] = useState<{scenario?: string; energy?: [number, number]; cost?: [number, number]; gwp?: [number, number]}>({});
  const [loading, setLoading] = useState(true);
<<<<<<< HEAD
  const [error] = useState<string | null>(null);
  const [usingFallback, setUsingFallback] = useState(false);
  const [selectedResult, setSelectedResult] = useState<any>(null);
=======
  const selection = useSelectionStore();
>>>>>>> 0b60502d
  const [selectedResultDetail, setSelectedResultDetail] = useState<any>(null);
  const { deleteScenario } = useDatabase();
  // Helper to extract a UUID-like substring from scenario ids that may include suffixes like ':1'
  const extractUuid = (s?: string | null) => {
    if (!s) return undefined;
    const m = String(s).match(/[0-9a-fA-F]{8}-[0-9a-fA-F]{4}-[0-9a-fA-F]{4}-[0-9a-fA-F]{4}-[0-9a-fA-F]{12}/);
    if (m && m[0]) return m[0];
    // fallback: split on colon and take first part
    return String(s).split(':')[0];
  };
  const [confirmOpen, setConfirmOpen] = useState(false);
  const [toDeleteScenarioId, setToDeleteScenarioId] = useState<string | null>(null);
  const [snack, setSnack] = useState<{ open: boolean; message: string; severity: 'success' | 'error' }>({ open: false, message: '', severity: 'success' });

  const metricOptions = [
    { value: 'eui_total', label: 'Total EUI' },
    { value: 'eui_heating', label: 'Heating EUI' },
    { value: 'eui_cooling', label: 'Cooling EUI' },
    { value: 'eui_equipment', label: 'Equipment EUI' },
  ];
  const [colorMetric, setColorMetric] = useState(metricOptions[0]);

  // Extracted fetch so we can re-use it when scenarios change elsewhere
  const fetchResults = async () => {
    let mounted = true;
    try {
      setLoading(true);
      const base = (import.meta as any).env?.VITE_API_BASE_URL || '';
      const apiUrl = base ? `${base.replace(/\/$/, '')}/api/simulation/results/` : '/api/simulation/results/';
      // Use authenticatedFetch so cookies/CSRF/auth headers are handled uniformly
      const res = await authenticatedFetch(apiUrl, {
        method: 'GET',
        headers: {
          'Accept': 'application/json',
        },
      } as RequestInit);
      if (!res.ok) throw new Error('no api');
      const json = await res.json();
      if (!mounted) return;
      setResults(Array.isArray(json) ? json : []);
    } catch (e) {
      const fallback: any[] = [];
      const uniq = new Map<string, any>();
      fallback.forEach(item => uniq.set(String(item?.id ?? item?.simulation_id ?? Math.random()), item));
      setResults(Array.from(uniq.values()));
    } finally {
      if (mounted) setLoading(false);
    }
    return () => { mounted = false; };
  };

  useEffect(() => {
    // initial load
    fetchResults();

    // refresh when other parts of app notify that scenarios changed
    const onChanged = (ev: Event) => {
      try {
<<<<<<< HEAD
        setLoading(true);
  // Fetch results from your backend
  const API_BASE = (import.meta.env?.VITE_API_BASE_URL) || 'http://localhost:8000';
  const response = await fetch(`${API_BASE.replace(/\/$/, '')}/api/simulation/results/`);
        if (!response.ok) {
          // If API not available, fall back to locally cached results from SimulationContext
          if (response.status === 404) {
            console.warn('Results endpoint not found; falling back to local cache');
          } else {
            console.warn('Results endpoint returned error', response.status);
          }
          const fallback: any[] = [];
          if (Array.isArray(lastResults) && lastResults.length > 0) fallback.push(...lastResults);
          // cachedResults is a map of id -> normalized result; flatten any arrays/objects
          if (cachedResults) {
            Object.values(cachedResults).forEach(v => {
              if (Array.isArray(v)) fallback.push(...v);
              else if (v) fallback.push(v);
            });
          }
          // keep unique by id
          const uniq = new Map<string, any>();
          fallback.forEach(item => {
            const id = String(item?.id || item?.simulation_id || item?.run_id || Math.random());
            if (!uniq.has(id)) uniq.set(id, item);
          });
          setResults(Array.from(uniq.values()));
          return;
        }

  const data = await response.json();
  // normalize server response: accept either an array or a paginated object { items, total }
  const items = Array.isArray(data) ? data : (data?.items || []);
  console.debug('[ResultsPage] fetched results count:', items.length, 'rawType=', typeof data, 'hasItems=', !!data?.items);
  setResults(items);
      } catch (err) {
        console.warn('Failed to fetch simulation results; falling back to local cache', err);
        const fallback: any[] = [];
        if (Array.isArray(lastResults) && lastResults.length > 0) fallback.push(...lastResults);
        if (cachedResults) {
          Object.values(cachedResults).forEach(v => {
            if (Array.isArray(v)) fallback.push(...v);
            else if (v) fallback.push(v);
          });
        }
        const uniq = new Map<string, any>();
        fallback.forEach(item => {
          const id = String(item?.id || item?.simulation_id || item?.run_id || Math.random());
          if (!uniq.has(id)) uniq.set(id, item);
        });
        setResults(Array.from(uniq.values()));
      } finally {
        setLoading(false);
=======
        // If the event provides a detail with an id, try to remove matching runs in-memory
        const detail = (ev as CustomEvent)?.detail;
        const deletedId = detail?.id;
        const uuid = extractUuid(deletedId);
        if (uuid) {
          setResults(prev => prev.filter(r => {
            const candidate = extractUuid(String(r.simulation_id ?? r.scenario_id ?? r.scenario ?? ''));
            return candidate !== uuid;
          }));
          return;
        }
      } catch (e) {
        // fallthrough to full refresh
>>>>>>> 0b60502d
      }

<<<<<<< HEAD
  // Derived filtered list
  const filteredResults = results.filter(r => {
    if (scenarioFilter && String(r.scenario_id || r.scenario || '').indexOf(scenarioFilter) === -1) return false;
    if (!filterText) return true;
    const t = filterText.toLowerCase();
    return (String(r.name || r.fileName || r.file || '')?.toLowerCase().indexOf(t) !== -1) ||
      (String(r.id || '')?.toLowerCase().indexOf(t) !== -1) ||
      (String(r.scenario || r.scenario_id || '')?.toLowerCase().indexOf(t) !== -1);
  });

  // server-driven fetch for grid
  const fetchGrid = useCallback(async () => {
    setLoading(true);
    try {
      const params = new URLSearchParams({
        page: String(paginationModel.page + 1),
        page_size: String(paginationModel.pageSize),
        sort: sortModel[0]?.field || 'energy',
        dir: sortModel[0]?.sort || 'asc',
        q: '',
        scenario: facet.scenario || '',
        energy_min: String(facet.energy?.[0] ?? ''),
        energy_max: String(facet.energy?.[1] ?? ''),
        cost_min: String(facet.cost?.[0] ?? ''),
        cost_max: String(facet.cost?.[1] ?? ''),
        gwp_min: String(facet.gwp?.[0] ?? ''),
        gwp_max: String(facet.gwp?.[1] ?? ''),
      });
      console.debug('[ResultsPage] fetchGrid params:', params.toString(), 'results.length=', results.length);
  const API_BASE = (import.meta.env?.VITE_API_BASE_URL) || 'http://localhost:8000';
  const url = `${API_BASE.replace(/\/$/, '')}/api/simulation/results/?${params.toString()}`;
  console.debug('[ResultsPage] fetchGrid url=', url);
  const res = await fetch(url);
      if (!res.ok) {
        // fallback to local results if backend missing
        const slice = filteredResults.slice(paginationModel.page * paginationModel.pageSize, (paginationModel.page + 1) * paginationModel.pageSize);
        console.debug('[ResultsPage] backend missing — using fallback slice length=', slice.length, 'total filtered=', filteredResults.length);
        setRows(slice);
        setRowCount(filteredResults.length);
        setUsingFallback(true);
        return;
      }
      const json = await res.json();
      console.debug('[ResultsPage] server returned items=', json?.items?.length ?? 0, 'total=', json?.total);
      const serverItems = json.items || [];
      setRows(serverItems);
      setRowCount(json.total || (serverItems ? serverItems.length : 0));
      setUsingFallback(!(serverItems && serverItems.length > 0));
    } catch (e) {
      const slice2 = filteredResults.slice(paginationModel.page * paginationModel.pageSize, (paginationModel.page + 1) * paginationModel.pageSize);
      console.debug('[ResultsPage] fetchGrid error — using fallback slice length=', slice2.length, e);
      setRows(slice2);
      setRowCount(filteredResults.length);
      setUsingFallback(true);
    } finally {
      setLoading(false);
    }
  }, [paginationModel, sortModel, facet, results]);

  useEffect(() => { fetchGrid(); }, [fetchGrid]);

  // If server-driven `rows` is empty, fall back to client-side `filteredResults` page slice
  const normalizeRow = (r: any) => {
    // ensure stable id field (DataGrid expects `id` or we supply getRowId)
    const id = r?.id || r?.simulationId || r?.simulation_id || r?.run_id || r?.runId || r?.simulationId || r?.simulation_id || (r?.simulation_id ? String(r.simulation_id) : undefined) || undefined;
    const energyUse = r?.energyUse ?? r?.totalEnergy ?? r?.totalEnergyUse ?? (typeof r?.energy_use === 'object' ? (
      // try to compute a simple total from energy_use totals if present
      Object.values(r.energy_use).reduce((acc: number, v: any) => acc + (v?.total ?? 0), 0)
    ) : undefined);
    const scenario = r?.scenario_name || r?.scenario || r?.scenario_id || r?.scenarioId || r?.building || r?.originalFileName || r?.fileName || '';
    const totalEnergy = r?.totalEnergy ?? r?.totalEnergyUse ?? energyUse;
    return {
      ...r,
      id: id || String(r?.simulationId || r?.simulation_id || r?.originalFileName || Math.random()),
      simulation_id: r?.simulationId || r?.simulation_id,
      energyUse,
      totalEnergy,
      scenario,
      name: r?.name || r?.fileName || r?.originalFileName || r?.building || r?.simulationId
    };
  };

  const rawPage = (rows && rows.length > 0)
    ? rows
    : filteredResults.slice((paginationModel.page || 0) * (paginationModel.pageSize || 100), ((paginationModel.page || 0) + 1) * (paginationModel.pageSize || 100));
  const mapped = rawPage.map(normalizeRow);
  // dedupe by id to avoid duplicate React keys
  const seenIds = new Set<string>();
  const deduped: any[] = [];
  mapped.forEach((r: any) => {
    const key = String(r?.id);
    if (!seenIds.has(key)) {
      seenIds.add(key);
      deduped.push(r);
    }
  });
  if (mapped.length !== deduped.length) console.debug('[ResultsPage] removed duplicate rows', mapped.length, '->', deduped.length);
  const displayRows = deduped;

  // ECharts options for Energy vs Runtime
  const echartsEnergyData = rows.map(r => ({ name: r.name || r.id, value: [r.energyUse ?? r.totalEnergy ?? 0, r.runTime ?? r.runtime ?? r.elapsed ?? 0, r.id] }));
  const energyOpts = {
    grid: { left: 48, right: 16, top: 16, bottom: 36 },
    tooltip: { trigger: 'item', formatter: (p:any) => `${p.data.name}<br/>E: ${p.data.value[0]}<br/>t: ${p.data.value[1]}s` },
    xAxis: { name: 'Energy (kWh/m²)' },
    yAxis: { name: 'Runtime (s)' },
    brush: { toolbox: ['rect', 'polygon', 'clear'], throttleType: 'debounce', throttleDelay: 100 },
    series: [{
      type: 'scatter', symbolSize: 4, large: true, progressive: 4000,
      data: echartsEnergyData
    }]
  };

  const onChartReady = (chart: any) => {
    try {
      chart.on('brushSelected', (e: any) => {
        const batch = e.batch?.[0];
        const indices: number[] = (batch?.selected || []).flatMap((s: any) => s.dataIndex || []);
        const selectedIds = indices.map(i => rows[i]?.id || rows[i]?.simulation_id || rows[i]?.run_id).filter(Boolean);
        if (selectedIds.length) {
          // apply a quick filter to the grid by setting facet to include selected ids (client-side)
          setFacet(prev => ({ ...prev, selectedIds } as any));
        }
      });
    } catch (e) {}
  };

  const openDetails = async (row: any) => {
    setSelectedResult(row);
    setDetailsOpen(true);
    if (typeof loadResults === 'function') {
      const id = row.simulation_id || row.id || row.run_id;
      try {
        const detail = await loadResults(String(id));
        setSelectedResultDetail(detail || row);
      } catch (e) {
        setSelectedResultDetail(row);
      }
    } else {
      setSelectedResultDetail(row);
    }
  };

  const downloadRow = (row: any) => {
    const blob = new Blob([JSON.stringify(row, null, 2)], { type: 'application/json' });
    const url = URL.createObjectURL(blob);
    const a = document.createElement('a');
    a.href = url;
    a.download = `simulation-${row.id || row.simulation_id || 'result'}.json`;
    document.body.appendChild(a);
    a.click();
    document.body.removeChild(a);
  };

  const addToBaseline = (row: any) => {
    const id = String(row.simulation_id || row.id || row.run_id || '');
    if (id && typeof addToBaselineRun === 'function') addToBaselineRun(id, row.name || row.fileName || id, { source: 'resultsPage' });
  };

  const cols: any[] = [
  { field: 'scenario', headerName: 'Scenario', flex: 1, minWidth: 160, valueGetter: (params: any) => params?.row ? (params.row.scenario_name || params.row.scenario || params.row.scenario_id) : undefined },
  { field: 'energy', headerName: 'Energy (kWh/m²)', type: 'number', width: 160, valueGetter: (params: any) => params?.row ? (params.row.energyUse ?? params.row.totalEnergy) : undefined },
  { field: 'cost', headerName: 'Cost (SEK/m²)', type: 'number', width: 150, valueGetter: (params: any) => params?.row ? params.row.cost : undefined },
  { field: 'gwp', headerName: 'GWP (kgCO₂e/m²)', type: 'number', width: 170, valueGetter: (params: any) => params?.row ? params.row.gwp : undefined },
  { field: 'variant', headerName: 'Variant', width: 110, valueGetter: (params: any) => params?.row ? (params.row.variant_idx ?? params.row.variant) : undefined },
  { field: 'weather', headerName: 'Weather', flex: 1, minWidth: 160, valueGetter: (params: any) => params?.row ? (params.row.weather_file || params.row.epw) : undefined },
    {
      field: 'actions', headerName: 'Actions', width: 140, sortable: false,
      renderCell: (params: any) => (
        <Stack direction="row" spacing={1}>
          <Tooltip title="View Details"><IconButton size="small" onClick={() => openDetails(params?.row)}><Info size={18} /></IconButton></Tooltip>
          <Tooltip title="Download"><IconButton size="small" onClick={() => downloadRow(params?.row)}><Download size={18} /></IconButton></Tooltip>
          <Tooltip title="Set Baseline"><IconButton size="small" onClick={() => addToBaseline(params?.row)}><FileText size={18} /></IconButton></Tooltip>
        </Stack>
      )
    },
    // small KPI column to ensure status helpers are used
    {
      field: 'kpi', headerName: 'KPI', width: 120, sortable: false,
  valueGetter: (p: any) => p?.row ? (p.row.energyUse ?? p.row.totalEnergy) : undefined,
      renderCell: (p: any) => {
        const v = p?.value ?? 0;
        const icon = getStatusIcon(v, 100);
        return (
          <Stack direction="row" spacing={1} alignItems="center">
            {icon}
            <Chip size="small" label={v} color={getStatusColor(v, 'energy') as any} />
          </Stack>
        );
      }
    }
  ];

  const getStatusColor = (value: number, type: 'energy' | 'cost' | 'gwp') => {
    const thresholds = {
      energy: { low: 100, high: 150 },
      cost: { low: 500, high: 1000 },
      gwp: { low: 20, high: 40 }
=======
      // fallback: re-fetch from server
      fetchResults();
>>>>>>> 0b60502d
    };
    window.addEventListener('scenarios:changed', onChanged as EventListener);
    return () => {
      window.removeEventListener('scenarios:changed', onChanged as EventListener);
    };
  }, []);

  const users = useMemo(() => {
    const m = new Map<string, any>();
    results.forEach((r) => {
      // Prefer an explicit user email if provided on the result object, then user_id, then user, else anonymous
      const email = r.user_email || (r.user && r.user.email) || null;
  const uidRaw = email || (r.user_id ?? r.user ?? 'anonymous');
      const uid = String(uidRaw);
      const displayName = email || uid;
      if (!m.has(uid)) m.set(uid, { id: uid, name: displayName, scenarios: new Map(), stats: { runs_total: 0 } });
      const u = m.get(uid);
      u.stats.runs_total += 1;
      const sid = String(r.simulation_id ?? r.scenario_id ?? r.scenario ?? 'unspecified');
      if (!u.scenarios.has(sid)) u.scenarios.set(sid, { id: sid, name: sid, runs: [] });
      u.scenarios.get(sid).runs.push(r);
    });
    return Array.from(m.values());
  }, [results]);

  if (loading) return <Box sx={{ mt: 4 }}>Loading…</Box>;

  return (
    <Box>
      <Typography variant="h4" gutterBottom>Simulation Results</Typography>
      <Grid container spacing={3}>
<<<<<<< HEAD
        <Grid item xs={12} md={4}>
          <Paper sx={{ p: 3, mb: 3, height: '100%' }}>
            <Typography variant="h6" sx={{ fontWeight: 600 }}>Run History</Typography>
            <Stack spacing={1} sx={{ mt: 1, maxHeight: 420, overflow: 'auto' }}>
              {(runHistory || []).map(h => (
                <Box key={String(h.id) + '-' + String(h.ts)} sx={{ display: 'flex', alignItems: 'center', justifyContent: 'space-between' }}>
                  <Box>
                    <Typography variant="body2">{h.title || h.id}</Typography>
                    <Typography variant="caption" color="text.secondary">{new Date(h.ts).toLocaleString()}</Typography>
                  </Box>
                  <Box>
                    <Button size="small" variant="text" onClick={async () => {
                      const found = results.find(r => String(r.id) === String(h.id) || String(r.simulation_id) === String(h.id));
                      if (found) {
                        setSelectedResult(found);
                        setDetailsOpen(true);
                        if (typeof loadResults === 'function') {
                          const detail = await loadResults(String(h.id));
                          setSelectedResultDetail(detail || found);
                        }
                      } else if (typeof loadResults === 'function') {
                        const detail = await loadResults(String(h.id));
                        setSelectedResult(detail || { id: h.id });
                        setSelectedResultDetail(detail || { id: h.id });
                        setDetailsOpen(true);
                      }
                    }}>Open</Button>
=======
        <Grid item xs={12} md={3}>
          <Box sx={{ display: 'flex', flexDirection: 'column', gap: 1 }}>
            <DrawerPane title="Users">
              <ExplorerTree users={users} onSelectUser={(u: any) => selection.set('user', u.id)} selectedUserId={selection.userId} />
            </DrawerPane>

            <DrawerPane title="Scenarios">
              {(() => {
                const su = users.find((x: any) => x.id === selection.userId);
                if (!su) return <Typography variant="caption">Select a user</Typography>;
                return <Box>{Array.from((su.scenarios || new Map()).values()).map((s: any) => (
                  <Box key={s.id} sx={{ display: 'flex', alignItems: 'center', gap: 1 }}>
                    <Button fullWidth variant={selection.scenarioId === s.id ? 'contained' : 'text'} onClick={() => selection.set('scenario', s.id)}>{s.name}</Button>
                    <IconButton size="small" color="error" onClick={() => { setToDeleteScenarioId(s.id); setConfirmOpen(true); }} aria-label={`Delete scenario ${s.name}`}>
                      <span style={{ fontSize: 16, lineHeight: 1 }}>🗑️</span>
                    </IconButton>
>>>>>>> 0b60502d
                  </Box>
                ))}</Box>;
              })()}
            </DrawerPane>

<<<<<<< HEAD
        <Grid item xs={12} md={8}>
          <Paper sx={{ p: 3, mb: 3 }}>
            <Stack spacing={2} sx={{ mb: 1 }}>
              <Stack direction={{ xs: 'column', sm: 'row' }} spacing={2} alignItems="center">
                <TextField
                  variant="outlined"
                  size="small"
                  placeholder="Search results by name, id, or scenario"
                  value={filterText}
                  onChange={(e) => setFilterText(e.target.value)}
                  fullWidth
                  InputProps={{ startAdornment: <InputAdornment position="start"><Search size={14} /></InputAdornment> }}
                />

                <FormControl size="small" sx={{ width: 240 }}>
                  <InputLabel id="scenario-select-label">Scenario</InputLabel>
                  <Select
                    labelId="scenario-select-label"
                    label="Scenario"
                    value={scenarioFilter}
                    onChange={(e) => setScenarioFilter(String(e.target.value))}
                  >
                    <MenuItem value="">All scenarios</MenuItem>
                    {scenarios.map(s => <MenuItem key={s.id} value={s.id}>{s.name}</MenuItem>)}
                  </Select>
                </FormControl>
              </Stack>

              <Grid container spacing={3}>
                <Grid item xs={12} md={6}>
                  <Paper sx={{ p: 2, height: '100%' }}>
                    <Typography variant="h6" gutterBottom sx={{ fontWeight: 600 }}>Energy vs Runtime</Typography>
                    <Box sx={{ height: { xs: 260, md: 360 } }}>
                      <ReactECharts option={energyOpts} onChartReady={onChartReady} style={{ height: '100%', width: '100%' }} />
                    </Box>
                  </Paper>
                </Grid>

                <Grid item xs={12} md={6}>
                  <Paper sx={{ p: 2, height: '100%' }}>
                    <Typography variant="h6" gutterBottom sx={{ fontWeight: 600 }}>GWP vs Cost</Typography>
                    <Box sx={{ height: { xs: 260, md: 360 } }}>
                      <ResponsiveContainer width="100%" height="100%">
                        <ComposedChart data={filteredResults.map(r => ({ x: r.gwp ?? 0, y: r.cost ?? 0, name: r.name }))}>
                          <CartesianGrid strokeDasharray="3 3" />
                          <XAxis dataKey="x" name="GWP (kg CO₂e/m²)" tick={{ fontSize: 12 }} />
                          <YAxis dataKey="y" name="Cost (SEK/m²)" tick={{ fontSize: 12 }} />
                          <RechartsTooltip />
                          <Scatter data={filteredResults.map(r => ({ x: r.gwp ?? 0, y: r.cost ?? 0, name: r.name }))} fill="#1976d2" />
                        </ComposedChart>
                      </ResponsiveContainer>
                    </Box>
                  </Paper>
                </Grid>
              </Grid>

              <Grid container spacing={3} sx={{ mt: 1 }}>
                <Grid item xs={12} md={4}>
                  <Card sx={{ minHeight: 140, transition: 'transform 200ms ease', '&:hover': { transform: 'translateY(-4px)' } }}>
                    <CardContent>
                      <Typography variant="subtitle2" gutterBottom sx={{ fontWeight: 600 }}>Total Simulations</Typography>
                      <Typography variant="h4" sx={{ fontWeight: 700 }}>{filteredResults.length}</Typography>
                      <Typography variant="body2" color="text.secondary">Across {scenarios.length} scenarios</Typography>
                    </CardContent>
                  </Card>
                </Grid>

                <Grid item xs={12} md={4}>
                  <Card sx={{ minHeight: 140, transition: 'transform 200ms ease', '&:hover': { transform: 'translateY(-4px)' } }}>
                    <CardContent>
                      <Typography variant="subtitle2" gutterBottom sx={{ fontWeight: 600 }}>Average Energy Savings</Typography>
                      <Typography variant="h4" color="success.main" sx={{ fontWeight: 700 }}>24.5%</Typography>
                      <Typography variant="body2" color="text.secondary">Compared to baseline</Typography>
                    </CardContent>
                  </Card>
                </Grid>

                <Grid item xs={12} md={4}>
                  <Card sx={{ minHeight: 140, transition: 'transform 200ms ease', '&:hover': { transform: 'translateY(-4px)' } }}>
                    <CardContent>
                      <Typography variant="subtitle2" gutterBottom sx={{ fontWeight: 600 }}>Best Performing Scenario</Typography>
                      <Typography variant="h6" sx={{ fontWeight: 700 }}>High Performance Set</Typography>
                      <Typography variant="body2" color="text.secondary">35.2% energy reduction</Typography>
                    </CardContent>
                  </Card>
                </Grid>
              </Grid>

              <Grid item xs={12} sx={{ mt: 2 }}>
                <Paper sx={{ width: '100%', overflow: 'hidden' }}>
                  <TableContainer sx={{ px: 1, py: 0.5 }}>
                    <Box sx={{ display: 'flex', alignItems: 'center', justifyContent: 'space-between', mb: 1 }}>
                      <Typography variant="caption" color="text.secondary">Rows: {rows?.length ?? 0} • RowCount: {rowCount ?? 0} • Fallback: {String(usingFallback)}</Typography>
                      <Typography variant="caption" color="text.secondary">Page {paginationModel?.page ? paginationModel.page + 1 : 1} • {paginationModel?.pageSize ?? ''} per page</Typography>
                    </Box>

                    <Box sx={{ height: { xs: 420, md: 680 }, width: '100%' }}>
                      <DataGrid
                        rows={displayRows}
                        columns={cols as any}
                        rowCount={rowCount}
                        loading={loading}
                        paginationMode="server"
                        sortingMode="server"
                        filterMode="server"
                        onPaginationModelChange={(m: any) => setPaginationModel(m)}
                        onSortModelChange={(m: any) => setSortModel(m)}
                        slots={{ toolbar: GridToolbar }}
                        slotProps={{ toolbar: { showQuickFilter: true, quickFilterProps: { debounceMs: 400 } } as any }}
                        getRowId={(r: any) => String(r?.id)}
                        disableRowSelectionOnClick
                        density="compact"
                      />
                    </Box>
                  </TableContainer>
                </Paper>
              </Grid>
            </Stack>
          </Paper>
=======
            <DrawerPane title="Runs">
              {(() => {
                const sc = users.find((x: any) => x.id === selection.userId)?.scenarios?.get(selection.scenarioId);
                if (!sc) return <Typography variant="caption">Select a scenario</Typography>;
                return <Box>{(sc.runs || []).slice(0, 200).map((r: any) => {
                  const nr = normalizeResultMetrics(r);
                  const label = `${r.name || r.fileName || r.id} ${nr.has_hourly ? '· hourly' : ''}`;
                  return (
                    <Button key={r.id || r.run_id} fullWidth variant={selection.runId === (r.id || r.run_id) ? 'contained' : 'text'} onClick={() => { selection.set('run', r.id || r.run_id); setSelectedResultDetail(r); }}>{label}</Button>
                  );
                })}</Box>;
              })()}
            </DrawerPane>

            {/* IdfsPane removed per UX decision */}

            {/* Variants pane removed per user request */}
          </Box>
        </Grid>

        <Grid item xs={12} md={9}>
          <Box>
            {selection.runId ? (
              // when a specific run is selected, show detailed KPIs and hourly if present
              <Paper sx={{ p: 2 }}>
                <ResultsDetailsPanel result={selectedResultDetail} />
              </Paper>
            ) : selection.scenarioId ? (
              // when a scenario is selected but no run, show a scatter of the scenario's runs
                <Paper sx={{ p: 2 }}>
                  <Typography variant="h6">Scenario: {selection.scenarioId}</Typography>
                  <Typography variant="caption" color="text.secondary">Runs for this scenario</Typography>
                  <Box sx={{ mt: 2 }}>
                    {(() => {
                      const sc = users.find((x: any) => x.id === selection.userId)?.scenarios?.get(selection.scenarioId);
                      const runs = sc?.runs || [];
                      const data = runs.map((r: any) => ({
                        id: r.id || r.run_id,
                        eui_total: r.total_energy_use ?? r.totalEnergy ?? r.total_energy ?? 0,
                        eui_heating: r.heating_demand ?? r.heating ?? r.eui_heating ?? 0,
                        eui_cooling: r.cooling_demand ?? r.cooling ?? r.eui_cooling ?? 0,
                        eui_equipment: r.equipment_demand ?? r.equipment ?? r.eui_equipment ?? 0,
                        name: r.name || r.fileName || r.id,
                        raw: r,
                      }));
                      return (
                        <Box>
                          <Box sx={{ display: 'flex', alignItems: 'center', gap: 2, mb: 2 }}>
                            <Typography variant="subtitle2">Color points by:</Typography>
                            <select
                              value={colorMetric.value}
                              onChange={(e) => {
                                const found = metricOptions.find(m => m.value === e.target.value);
                                if (found) setColorMetric(found);
                              }}
                            >
                              {metricOptions.map(opt => (
                                <option key={opt.value} value={opt.value}>{opt.label}</option>
                              ))}
                            </select>
                          </Box>
                          <OverviewScatter data={data} xKey="eui_total" yKey="eui_heating" onPointClick={(p) => {
                            const payload = (p && (p.payload || p)) as any;
                            const id = payload?.id;
                            const match = runs.find((rr: any) => String(rr.id || rr.run_id) === String(id));
                            if (match) { selection.set('run', match.id || match.run_id); setSelectedResultDetail(match); }
                          }} colorKey={colorMetric.value} colorLabel={colorMetric.label} />
                        </Box>
                      );
                    })()}
                  </Box>
                </Paper>
            ) : selection.userId ? (
              // when a user is selected (but no scenario/run), show summary info about that user's scenarios
              <Paper sx={{ p: 2 }}>
                <Typography variant="h6">User: {(() => { const su = users.find((x: any) => x.id === selection.userId); return su ? su.name : selection.userId; })()}</Typography>
                <Typography variant="caption" color="text.secondary" gutterBottom>Summary of scenarios and runs for this user</Typography>
                {(() => {
                  const su = users.find((x: any) => x.id === selection.userId);
                  if (!su) return <Typography variant="body2">No data for this user.</Typography>;

                  const scenariosArr = Array.from((su.scenarios || new Map()).values());
                  const totalScenarios = scenariosArr.length;
                  const totalRuns = scenariosArr.reduce((acc: number, s: any) => acc + (s.runs?.length || 0), 0);
                  // earliest creation time across all runs (try created_at, created, timestamp fields)
                  const allDates = scenariosArr.flatMap((s: any) => (s.runs || []).map((r: any) => r.created_at || r.created || r.timestamp || null).filter(Boolean));
                  const earliest = allDates.length ? new Date(Math.min(...allDates.map((d: any) => new Date(d).getTime()))) : null;
                  // unique idfs across all runs (try idf_idx, idf)
                  const idfSet = new Set<string>();
                  scenariosArr.forEach((s: any) => (s.runs || []).forEach((r: any) => {
                    const idf = (r.idf_idx ?? r.idf ?? r.raw_json?.idf_idx ?? r.raw_json?.idf);
                    if (idf != null) idfSet.add(String(idf));
                  }));

                  return (
                    <Box sx={{ mt: 1 }}>
                      <Box sx={{ display: 'flex', gap: 3, mb: 2 }}>
                        <Box>
                          <Typography variant="subtitle2">Scenarios</Typography>
                          <Typography variant="h6">{totalScenarios}</Typography>
                        </Box>
                        <Box>
                          <Typography variant="subtitle2">Total runs</Typography>
                          <Typography variant="h6">{totalRuns}</Typography>
                        </Box>
                        <Box>
                          <Typography variant="subtitle2">Unique IDFs</Typography>
                          <Typography variant="h6">{idfSet.size}</Typography>
                        </Box>
                        <Box>
                          <Typography variant="subtitle2">Earliest run</Typography>
                          <Typography variant="h6">{earliest ? earliest.toLocaleString() : '–'}</Typography>
                        </Box>
                      </Box>

                      <Box>
                        <Typography variant="subtitle2" sx={{ mb: 1 }}>Scenarios</Typography>
                        <Box sx={{ display: 'grid', gridTemplateColumns: '1fr 160px 120px 120px', gap: 1 }}>
                          <Typography variant="caption" color="text.secondary">Name / ID</Typography>
                          <Typography variant="caption" color="text.secondary">Created</Typography>
                          <Typography variant="caption" color="text.secondary">Runs</Typography>
                          <Typography variant="caption" color="text.secondary">Unique IDFs</Typography>
                        </Box>
                        {scenariosArr.map((s: any) => {
                          const runs = s.runs || [];
                          const createds = runs.map((r: any) => r.created_at || r.created || r.timestamp).filter(Boolean);
                          const created = createds.length ? new Date(Math.min(...createds.map((d: any) => new Date(d).getTime()))) : null;
                          const sIdfSet = new Set<string>();
                          runs.forEach((r: any) => {
                            const idf = (r.idf_idx ?? r.idf ?? r.raw_json?.idf_idx ?? r.raw_json?.idf);
                            if (idf != null) sIdfSet.add(String(idf));
                          });
                          return (
                            <Box key={s.id} sx={{ display: 'grid', gridTemplateColumns: '1fr 160px 120px 120px', gap: 1, py: 1, borderTop: '1px solid rgba(0,0,0,0.04)' }}>
                              <Box>
                                <Typography variant="body2">{s.name}</Typography>
                                <Typography variant="caption" color="text.secondary">{s.id}</Typography>
                              </Box>
                              <Typography variant="body2">{created ? created.toLocaleString() : '–'}</Typography>
                              <Typography variant="body2">{runs.length}</Typography>
                              <Typography variant="body2">{sIdfSet.size}</Typography>
                            </Box>
                          );
                        })}
                      </Box>
                    </Box>
                  );
                })()}
              </Paper>
            ) : (
              <Paper sx={{ p: 2 }}>
                <Typography variant="h6" gutterBottom>Overview</Typography>
                <Box sx={{ height: 640 }}>
                  <OverviewScatter data={results.map(r => ({ eui_total: r.totalEnergy ?? r.energyUse ?? 0, eui_heating: r.eui_heating ?? r.heating ?? 0, id: r.id, name: r.name }))} xKey="eui_total" yKey="eui_heating" onPointClick={(p) => {
                    const payload = (p && (p.payload || p)) as any;
                    const id = payload?.id || payload?.simulation_id;
                    const match = results.find(rr => String(rr.id || rr.simulation_id || rr.run_id) === String(id));
                    if (match) { selection.set('run', match.id || match.run_id); setSelectedResultDetail(match); }
                  }} />
                </Box>
              </Paper>
            )}
          </Box>
>>>>>>> 0b60502d
        </Grid>
      </Grid>
        {/* Confirmation dialog for inline delete */}
        <Dialog open={confirmOpen} onClose={() => setConfirmOpen(false)}>
          <DialogTitle>Delete scenario</DialogTitle>
          <DialogContent>
            <DialogContentText>
              Are you sure you want to delete this scenario? This is irreversible and will remove associated constructions from the database.
            </DialogContentText>
          </DialogContent>
          <DialogActions>
            <Button onClick={() => setConfirmOpen(false)}>Cancel</Button>
            <Button color="error" onClick={async () => {
              if (!toDeleteScenarioId) return;
              try {
                const uuidOnly = extractUuid(toDeleteScenarioId);
                const res = await deleteScenario(String(uuidOnly));
                if (selection.scenarioId === toDeleteScenarioId || selection.scenarioId === uuidOnly) selection.set('scenario', undefined);
                if (res && res.status === 'not_found') {
                  setSnack({ open: true, message: 'Scenario had already been removed', severity: 'success' });
                } else {
                  setSnack({ open: true, message: 'Scenario deleted', severity: 'success' });
                }
              } catch (err: any) {
                setSnack({ open: true, message: err?.message || 'Failed to delete scenario', severity: 'error' });
              } finally {
                setConfirmOpen(false);
                setToDeleteScenarioId(null);
              }
            }}>Delete</Button>
          </DialogActions>
        </Dialog>

<<<<<<< HEAD
      <Box sx={{ mt: 2, display: 'flex', justifyContent: 'flex-end' }}>
        <Button
          variant="contained"
          startIcon={<Download />}
          onClick={() => {
            const blob = new Blob([JSON.stringify(results || [], null, 2)], { type: 'application/json' });
            const url = URL.createObjectURL(blob);
            const a = document.createElement('a');
            a.href = url;
            a.download = 'simulation-results.json';
            document.body.appendChild(a);
            a.click();
            document.body.removeChild(a);
          }}
        >
          Export Results
        </Button>
      </Box>

      {/* Details Dialog */}
      <Dialog
        open={detailsOpen}
        onClose={() => setDetailsOpen(false)}
        maxWidth="md"
        fullWidth
      >
        <DialogTitle>
          Simulation Details
          <IconButton
            onClick={() => setDetailsOpen(false)}
            sx={{ position: 'absolute', right: 8, top: 8 }}
          >
            <Maximize2 size={20} />
          </IconButton>
        </DialogTitle>
        <DialogContent>
          {selectedResult && (
            <Grid container spacing={3}>
              <Grid item xs={12} md={8}>
                <Typography variant="h6" gutterBottom>
                  {selectedResult.name || selectedResult.fileName || selectedResult.id}
                </Typography>
                <Typography variant="body2" color="text.secondary" paragraph>
                  {selectedResult.description || selectedResult.summary || ''}
                </Typography>

                <Typography variant="subtitle2">Key Metrics</Typography>
                <Stack direction="row" spacing={2} sx={{ mb: 2 }}>
                  <Chip label={`Energy: ${selectedResult.energyUse ?? selectedResult.totalEnergy ?? '-'}`} />
                  <Chip label={`Cost: ${selectedResult.cost ?? '-'}`} />
                  <Chip label={`GWP: ${selectedResult.gwp ?? '-'}`} />
                  <Chip label={`Runtime: ${selectedResult.runTime ?? selectedResult.elapsed ?? '-'}`} />
                </Stack>

                <Typography variant="subtitle2">Provenance</Typography>
                <Stack spacing={1} sx={{ mb: 2 }}>
                  <Typography variant="body2">Scenario: {selectedResult.scenario_name || selectedResult.scenario || selectedResult.scenario_id || '-'}</Typography>
                  <Typography variant="body2">Variant: {selectedResult.variant_idx ?? selectedResult.variant ?? '-'}</Typography>
                  <Typography variant="body2">Weather: {selectedResult.weather_file || selectedResult.epw || '-'}</Typography>
                </Stack>

                <Typography variant="subtitle2">Materials & Constructions</Typography>
                <Paper variant="outlined" sx={{ p: 1, maxHeight: 220, overflow: 'auto' }}>
                  {selectedResultDetail && selectedResultDetail.construction_set ? (
                    Object.entries(selectedResultDetail.construction_set).map(([k, cs]: any) => (
                      <Box key={String(k)} sx={{ mb: 1 }}>
                        <Typography variant="body2" sx={{ fontWeight: 600 }}>{k}</Typography>
                        <Typography variant="caption">{cs?.name || ''}</Typography>
                        {Array.isArray(cs?.layers) && (
                          <Box sx={{ mt: 0.5 }}>
                            {cs.layers.map((l: any, i: number) => <Typography key={i} variant="caption" display="block">- {l}</Typography>)}
                          </Box>
                        )}
                      </Box>
                    ))
                  ) : (
                    <Typography variant="caption" color="text.secondary">No construction data available in details.</Typography>
                  )}
                </Paper>
              </Grid>

              <Grid item xs={12} md={4}>
                <Typography variant="subtitle2">Files</Typography>
                <Stack spacing={1} sx={{ mb: 2 }}>
                  <Typography variant="body2">IDF: {selectedResult.fileName || selectedResult.id || '-'}</Typography>
                  <Typography variant="body2">EPW: {selectedResult.weather_file || selectedResult.epw || '-'}</Typography>
                  <Typography variant="body2">Construction Set: {selectedResult.construction_set?.name || '-'}</Typography>
                </Stack>

                <Typography variant="subtitle2">Raw JSON</Typography>
                <Paper variant="outlined" sx={{ p: 1, maxHeight: 300, overflow: 'auto' }}>
                  <pre style={{ whiteSpace: 'pre-wrap', wordBreak: 'break-word' }}>{JSON.stringify(selectedResultDetail || selectedResult, null, 2)}</pre>
                </Paper>
              </Grid>
            </Grid>
          )}
        </DialogContent>
        <DialogActions>
          <Button onClick={() => setDetailsOpen(false)}>Close</Button>
          <Button variant="contained" startIcon={<Download />}>
            Export Details
          </Button>
        </DialogActions>
      </Dialog>
=======
        <Snackbar open={snack.open} autoHideDuration={4000} onClose={() => setSnack({ ...snack, open: false })}>
          <Alert severity={snack.severity} onClose={() => setSnack({ ...snack, open: false })}>
            {snack.message}
          </Alert>
        </Snackbar>
>>>>>>> 0b60502d
    </Box>
  );
};

export default ResultsPage;<|MERGE_RESOLUTION|>--- conflicted
+++ resolved
@@ -1,4 +1,3 @@
-<<<<<<< HEAD
 // frontend/src/components/results/ResultsPage.tsx
 import { useState, useEffect, useCallback } from 'react';
 import {
@@ -49,19 +48,6 @@
 } from 'recharts';
 import ReactECharts from 'echarts-for-react';
 import { DataGrid, GridToolbar } from '@mui/x-data-grid';
-=======
-import React, { useEffect, useMemo, useState } from 'react';
-import { authenticatedFetch } from '../../lib/auth-api';
-import { Box, Typography, Grid, Paper, Button, IconButton, Dialog, DialogTitle, DialogContent, DialogContentText, DialogActions, Snackbar, Alert } from '@mui/material';
-import OverviewScatter from './OverviewScatter';
-import ResultsDetailsPanel from './ResultsDetailsPanel';
-import { normalizeResultMetrics } from './resultsUtils';
-import ExplorerTree from './ExplorerTree';
-import DrawerPane from './DrawerPane';
-// IdfsPane removed
-// VariantsPane removed
-import { useSelectionStore } from '../../state/selectionStore';
->>>>>>> 0b60502d
 import { useDatabase } from '../../context/DatabaseContext';
 
 const ResultsPage: React.FC = () => {
@@ -74,13 +60,9 @@
   // quickFilter removed — server toolbar quick filter is used directly
   const [facet, setFacet] = useState<{scenario?: string; energy?: [number, number]; cost?: [number, number]; gwp?: [number, number]}>({});
   const [loading, setLoading] = useState(true);
-<<<<<<< HEAD
   const [error] = useState<string | null>(null);
   const [usingFallback, setUsingFallback] = useState(false);
   const [selectedResult, setSelectedResult] = useState<any>(null);
-=======
-  const selection = useSelectionStore();
->>>>>>> 0b60502d
   const [selectedResultDetail, setSelectedResultDetail] = useState<any>(null);
   const { deleteScenario } = useDatabase();
   // Helper to extract a UUID-like substring from scenario ids that may include suffixes like ':1'
@@ -133,13 +115,8 @@
   };
 
   useEffect(() => {
-    // initial load
-    fetchResults();
-
-    // refresh when other parts of app notify that scenarios changed
-    const onChanged = (ev: Event) => {
+    const fetchResults = async () => {
       try {
-<<<<<<< HEAD
         setLoading(true);
   // Fetch results from your backend
   const API_BASE = (import.meta.env?.VITE_API_BASE_URL) || 'http://localhost:8000';
@@ -193,24 +170,12 @@
         setResults(Array.from(uniq.values()));
       } finally {
         setLoading(false);
-=======
-        // If the event provides a detail with an id, try to remove matching runs in-memory
-        const detail = (ev as CustomEvent)?.detail;
-        const deletedId = detail?.id;
-        const uuid = extractUuid(deletedId);
-        if (uuid) {
-          setResults(prev => prev.filter(r => {
-            const candidate = extractUuid(String(r.simulation_id ?? r.scenario_id ?? r.scenario ?? ''));
-            return candidate !== uuid;
-          }));
-          return;
-        }
-      } catch (e) {
-        // fallthrough to full refresh
->>>>>>> 0b60502d
       }
-
-<<<<<<< HEAD
+    };
+
+    fetchResults();
+  }, []);
+
   // Derived filtered list
   const filteredResults = results.filter(r => {
     if (scenarioFilter && String(r.scenario_id || r.scenario || '').indexOf(scenarioFilter) === -1) return false;
@@ -409,34 +374,20 @@
       energy: { low: 100, high: 150 },
       cost: { low: 500, high: 1000 },
       gwp: { low: 20, high: 40 }
-=======
-      // fallback: re-fetch from server
-      fetchResults();
->>>>>>> 0b60502d
     };
-    window.addEventListener('scenarios:changed', onChanged as EventListener);
-    return () => {
-      window.removeEventListener('scenarios:changed', onChanged as EventListener);
-    };
-  }, []);
-
-  const users = useMemo(() => {
-    const m = new Map<string, any>();
-    results.forEach((r) => {
-      // Prefer an explicit user email if provided on the result object, then user_id, then user, else anonymous
-      const email = r.user_email || (r.user && r.user.email) || null;
-  const uidRaw = email || (r.user_id ?? r.user ?? 'anonymous');
-      const uid = String(uidRaw);
-      const displayName = email || uid;
-      if (!m.has(uid)) m.set(uid, { id: uid, name: displayName, scenarios: new Map(), stats: { runs_total: 0 } });
-      const u = m.get(uid);
-      u.stats.runs_total += 1;
-      const sid = String(r.simulation_id ?? r.scenario_id ?? r.scenario ?? 'unspecified');
-      if (!u.scenarios.has(sid)) u.scenarios.set(sid, { id: sid, name: sid, runs: [] });
-      u.scenarios.get(sid).runs.push(r);
-    });
-    return Array.from(m.values());
-  }, [results]);
+
+    const threshold = thresholds[type];
+    if (value <= threshold.low) return 'success';
+    if (value >= threshold.high) return 'error';
+    return 'warning';
+  };
+
+  const getStatusIcon = (value: number, baseline: number) => {
+    const percentChange = ((value - baseline) / baseline) * 100;
+    if (percentChange <= -5) return <TrendingDown color="green" size={16} />;
+    if (percentChange >= 5) return <TrendingUp color="red" size={16} />;
+    return <Minus size={16} />;
+  };
 
   if (loading) return <Box sx={{ mt: 4 }}>Loading…</Box>;
 
@@ -444,7 +395,6 @@
     <Box>
       <Typography variant="h4" gutterBottom>Simulation Results</Typography>
       <Grid container spacing={3}>
-<<<<<<< HEAD
         <Grid item xs={12} md={4}>
           <Paper sx={{ p: 3, mb: 3, height: '100%' }}>
             <Typography variant="h6" sx={{ fontWeight: 600 }}>Run History</Typography>
@@ -472,30 +422,13 @@
                         setDetailsOpen(true);
                       }
                     }}>Open</Button>
-=======
-        <Grid item xs={12} md={3}>
-          <Box sx={{ display: 'flex', flexDirection: 'column', gap: 1 }}>
-            <DrawerPane title="Users">
-              <ExplorerTree users={users} onSelectUser={(u: any) => selection.set('user', u.id)} selectedUserId={selection.userId} />
-            </DrawerPane>
-
-            <DrawerPane title="Scenarios">
-              {(() => {
-                const su = users.find((x: any) => x.id === selection.userId);
-                if (!su) return <Typography variant="caption">Select a user</Typography>;
-                return <Box>{Array.from((su.scenarios || new Map()).values()).map((s: any) => (
-                  <Box key={s.id} sx={{ display: 'flex', alignItems: 'center', gap: 1 }}>
-                    <Button fullWidth variant={selection.scenarioId === s.id ? 'contained' : 'text'} onClick={() => selection.set('scenario', s.id)}>{s.name}</Button>
-                    <IconButton size="small" color="error" onClick={() => { setToDeleteScenarioId(s.id); setConfirmOpen(true); }} aria-label={`Delete scenario ${s.name}`}>
-                      <span style={{ fontSize: 16, lineHeight: 1 }}>🗑️</span>
-                    </IconButton>
->>>>>>> 0b60502d
                   </Box>
-                ))}</Box>;
-              })()}
-            </DrawerPane>
-
-<<<<<<< HEAD
+                </Box>
+              ))}
+            </Stack>
+          </Paper>
+        </Grid>
+
         <Grid item xs={12} md={8}>
           <Paper sx={{ p: 3, mb: 3 }}>
             <Stack spacing={2} sx={{ mb: 1 }}>
@@ -615,205 +548,9 @@
               </Grid>
             </Stack>
           </Paper>
-=======
-            <DrawerPane title="Runs">
-              {(() => {
-                const sc = users.find((x: any) => x.id === selection.userId)?.scenarios?.get(selection.scenarioId);
-                if (!sc) return <Typography variant="caption">Select a scenario</Typography>;
-                return <Box>{(sc.runs || []).slice(0, 200).map((r: any) => {
-                  const nr = normalizeResultMetrics(r);
-                  const label = `${r.name || r.fileName || r.id} ${nr.has_hourly ? '· hourly' : ''}`;
-                  return (
-                    <Button key={r.id || r.run_id} fullWidth variant={selection.runId === (r.id || r.run_id) ? 'contained' : 'text'} onClick={() => { selection.set('run', r.id || r.run_id); setSelectedResultDetail(r); }}>{label}</Button>
-                  );
-                })}</Box>;
-              })()}
-            </DrawerPane>
-
-            {/* IdfsPane removed per UX decision */}
-
-            {/* Variants pane removed per user request */}
-          </Box>
-        </Grid>
-
-        <Grid item xs={12} md={9}>
-          <Box>
-            {selection.runId ? (
-              // when a specific run is selected, show detailed KPIs and hourly if present
-              <Paper sx={{ p: 2 }}>
-                <ResultsDetailsPanel result={selectedResultDetail} />
-              </Paper>
-            ) : selection.scenarioId ? (
-              // when a scenario is selected but no run, show a scatter of the scenario's runs
-                <Paper sx={{ p: 2 }}>
-                  <Typography variant="h6">Scenario: {selection.scenarioId}</Typography>
-                  <Typography variant="caption" color="text.secondary">Runs for this scenario</Typography>
-                  <Box sx={{ mt: 2 }}>
-                    {(() => {
-                      const sc = users.find((x: any) => x.id === selection.userId)?.scenarios?.get(selection.scenarioId);
-                      const runs = sc?.runs || [];
-                      const data = runs.map((r: any) => ({
-                        id: r.id || r.run_id,
-                        eui_total: r.total_energy_use ?? r.totalEnergy ?? r.total_energy ?? 0,
-                        eui_heating: r.heating_demand ?? r.heating ?? r.eui_heating ?? 0,
-                        eui_cooling: r.cooling_demand ?? r.cooling ?? r.eui_cooling ?? 0,
-                        eui_equipment: r.equipment_demand ?? r.equipment ?? r.eui_equipment ?? 0,
-                        name: r.name || r.fileName || r.id,
-                        raw: r,
-                      }));
-                      return (
-                        <Box>
-                          <Box sx={{ display: 'flex', alignItems: 'center', gap: 2, mb: 2 }}>
-                            <Typography variant="subtitle2">Color points by:</Typography>
-                            <select
-                              value={colorMetric.value}
-                              onChange={(e) => {
-                                const found = metricOptions.find(m => m.value === e.target.value);
-                                if (found) setColorMetric(found);
-                              }}
-                            >
-                              {metricOptions.map(opt => (
-                                <option key={opt.value} value={opt.value}>{opt.label}</option>
-                              ))}
-                            </select>
-                          </Box>
-                          <OverviewScatter data={data} xKey="eui_total" yKey="eui_heating" onPointClick={(p) => {
-                            const payload = (p && (p.payload || p)) as any;
-                            const id = payload?.id;
-                            const match = runs.find((rr: any) => String(rr.id || rr.run_id) === String(id));
-                            if (match) { selection.set('run', match.id || match.run_id); setSelectedResultDetail(match); }
-                          }} colorKey={colorMetric.value} colorLabel={colorMetric.label} />
-                        </Box>
-                      );
-                    })()}
-                  </Box>
-                </Paper>
-            ) : selection.userId ? (
-              // when a user is selected (but no scenario/run), show summary info about that user's scenarios
-              <Paper sx={{ p: 2 }}>
-                <Typography variant="h6">User: {(() => { const su = users.find((x: any) => x.id === selection.userId); return su ? su.name : selection.userId; })()}</Typography>
-                <Typography variant="caption" color="text.secondary" gutterBottom>Summary of scenarios and runs for this user</Typography>
-                {(() => {
-                  const su = users.find((x: any) => x.id === selection.userId);
-                  if (!su) return <Typography variant="body2">No data for this user.</Typography>;
-
-                  const scenariosArr = Array.from((su.scenarios || new Map()).values());
-                  const totalScenarios = scenariosArr.length;
-                  const totalRuns = scenariosArr.reduce((acc: number, s: any) => acc + (s.runs?.length || 0), 0);
-                  // earliest creation time across all runs (try created_at, created, timestamp fields)
-                  const allDates = scenariosArr.flatMap((s: any) => (s.runs || []).map((r: any) => r.created_at || r.created || r.timestamp || null).filter(Boolean));
-                  const earliest = allDates.length ? new Date(Math.min(...allDates.map((d: any) => new Date(d).getTime()))) : null;
-                  // unique idfs across all runs (try idf_idx, idf)
-                  const idfSet = new Set<string>();
-                  scenariosArr.forEach((s: any) => (s.runs || []).forEach((r: any) => {
-                    const idf = (r.idf_idx ?? r.idf ?? r.raw_json?.idf_idx ?? r.raw_json?.idf);
-                    if (idf != null) idfSet.add(String(idf));
-                  }));
-
-                  return (
-                    <Box sx={{ mt: 1 }}>
-                      <Box sx={{ display: 'flex', gap: 3, mb: 2 }}>
-                        <Box>
-                          <Typography variant="subtitle2">Scenarios</Typography>
-                          <Typography variant="h6">{totalScenarios}</Typography>
-                        </Box>
-                        <Box>
-                          <Typography variant="subtitle2">Total runs</Typography>
-                          <Typography variant="h6">{totalRuns}</Typography>
-                        </Box>
-                        <Box>
-                          <Typography variant="subtitle2">Unique IDFs</Typography>
-                          <Typography variant="h6">{idfSet.size}</Typography>
-                        </Box>
-                        <Box>
-                          <Typography variant="subtitle2">Earliest run</Typography>
-                          <Typography variant="h6">{earliest ? earliest.toLocaleString() : '–'}</Typography>
-                        </Box>
-                      </Box>
-
-                      <Box>
-                        <Typography variant="subtitle2" sx={{ mb: 1 }}>Scenarios</Typography>
-                        <Box sx={{ display: 'grid', gridTemplateColumns: '1fr 160px 120px 120px', gap: 1 }}>
-                          <Typography variant="caption" color="text.secondary">Name / ID</Typography>
-                          <Typography variant="caption" color="text.secondary">Created</Typography>
-                          <Typography variant="caption" color="text.secondary">Runs</Typography>
-                          <Typography variant="caption" color="text.secondary">Unique IDFs</Typography>
-                        </Box>
-                        {scenariosArr.map((s: any) => {
-                          const runs = s.runs || [];
-                          const createds = runs.map((r: any) => r.created_at || r.created || r.timestamp).filter(Boolean);
-                          const created = createds.length ? new Date(Math.min(...createds.map((d: any) => new Date(d).getTime()))) : null;
-                          const sIdfSet = new Set<string>();
-                          runs.forEach((r: any) => {
-                            const idf = (r.idf_idx ?? r.idf ?? r.raw_json?.idf_idx ?? r.raw_json?.idf);
-                            if (idf != null) sIdfSet.add(String(idf));
-                          });
-                          return (
-                            <Box key={s.id} sx={{ display: 'grid', gridTemplateColumns: '1fr 160px 120px 120px', gap: 1, py: 1, borderTop: '1px solid rgba(0,0,0,0.04)' }}>
-                              <Box>
-                                <Typography variant="body2">{s.name}</Typography>
-                                <Typography variant="caption" color="text.secondary">{s.id}</Typography>
-                              </Box>
-                              <Typography variant="body2">{created ? created.toLocaleString() : '–'}</Typography>
-                              <Typography variant="body2">{runs.length}</Typography>
-                              <Typography variant="body2">{sIdfSet.size}</Typography>
-                            </Box>
-                          );
-                        })}
-                      </Box>
-                    </Box>
-                  );
-                })()}
-              </Paper>
-            ) : (
-              <Paper sx={{ p: 2 }}>
-                <Typography variant="h6" gutterBottom>Overview</Typography>
-                <Box sx={{ height: 640 }}>
-                  <OverviewScatter data={results.map(r => ({ eui_total: r.totalEnergy ?? r.energyUse ?? 0, eui_heating: r.eui_heating ?? r.heating ?? 0, id: r.id, name: r.name }))} xKey="eui_total" yKey="eui_heating" onPointClick={(p) => {
-                    const payload = (p && (p.payload || p)) as any;
-                    const id = payload?.id || payload?.simulation_id;
-                    const match = results.find(rr => String(rr.id || rr.simulation_id || rr.run_id) === String(id));
-                    if (match) { selection.set('run', match.id || match.run_id); setSelectedResultDetail(match); }
-                  }} />
-                </Box>
-              </Paper>
-            )}
-          </Box>
->>>>>>> 0b60502d
         </Grid>
       </Grid>
-        {/* Confirmation dialog for inline delete */}
-        <Dialog open={confirmOpen} onClose={() => setConfirmOpen(false)}>
-          <DialogTitle>Delete scenario</DialogTitle>
-          <DialogContent>
-            <DialogContentText>
-              Are you sure you want to delete this scenario? This is irreversible and will remove associated constructions from the database.
-            </DialogContentText>
-          </DialogContent>
-          <DialogActions>
-            <Button onClick={() => setConfirmOpen(false)}>Cancel</Button>
-            <Button color="error" onClick={async () => {
-              if (!toDeleteScenarioId) return;
-              try {
-                const uuidOnly = extractUuid(toDeleteScenarioId);
-                const res = await deleteScenario(String(uuidOnly));
-                if (selection.scenarioId === toDeleteScenarioId || selection.scenarioId === uuidOnly) selection.set('scenario', undefined);
-                if (res && res.status === 'not_found') {
-                  setSnack({ open: true, message: 'Scenario had already been removed', severity: 'success' });
-                } else {
-                  setSnack({ open: true, message: 'Scenario deleted', severity: 'success' });
-                }
-              } catch (err: any) {
-                setSnack({ open: true, message: err?.message || 'Failed to delete scenario', severity: 'error' });
-              } finally {
-                setConfirmOpen(false);
-                setToDeleteScenarioId(null);
-              }
-            }}>Delete</Button>
-          </DialogActions>
-        </Dialog>
-
-<<<<<<< HEAD
+
       <Box sx={{ mt: 2, display: 'flex', justifyContent: 'flex-end' }}>
         <Button
           variant="contained"
@@ -918,13 +655,6 @@
           </Button>
         </DialogActions>
       </Dialog>
-=======
-        <Snackbar open={snack.open} autoHideDuration={4000} onClose={() => setSnack({ ...snack, open: false })}>
-          <Alert severity={snack.severity} onClose={() => setSnack({ ...snack, open: false })}>
-            {snack.message}
-          </Alert>
-        </Snackbar>
->>>>>>> 0b60502d
     </Box>
   );
 };
