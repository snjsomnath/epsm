import React, { useState, useEffect } from 'react';
import { 
  Box, 
  Typography, 
  Paper, 
  Grid, 
  Card, 
  CardContent, 
  Button,
  FormControl,
  InputLabel,
  Select,
  MenuItem,
  Alert,
  LinearProgress,
  Stack,
  Tooltip,
  Dialog,
  DialogTitle,
  DialogContent,
  DialogContentText,
  DialogActions,
  IconButton,
  Chip,
  CircularProgress,
  Divider
} from '@mui/material';
import { 
  Play, 
  Pause, 
  StopCircle, 
  Cpu, 
  Clock, 
  BarChart3, 
  Download, 
  Info,
  AlertCircle,
  FileText,
  Upload
} from 'lucide-react';
import SimulationResultsView from './SimulationResultsView';
import { useDatabase } from '../../context/DatabaseContext';
import { useSimulation } from '../../context/SimulationContext';
import ReconnectingWebSocket from 'reconnecting-websocket';

const SimulationPage = () => {
  const { scenarios } = useDatabase();
  const { uploadedFiles, parsedData } = useSimulation();
  const [selectedScenario, setSelectedScenario] = useState<string>('');
  const [isRunning, setIsRunning] = useState(false);
  const [isPaused, setIsPaused] = useState(false);
  const [progress, setProgress] = useState(0);
  const [completedSimulations, setCompletedSimulations] = useState(0);
  const [totalSimulations, setTotalSimulations] = useState(0);
  const [confirmDialogOpen, setConfirmDialogOpen] = useState(false);
  const [isComplete, setIsComplete] = useState(false);
  const [results, setResults] = useState<any[]>([]);
  const [error, setError] = useState<string | null>(null);
  const [resourceStats, setResourceStats] = useState<any>(null);
  const [backendAvailable, setBackendAvailable] = useState<boolean>(true);
  const [weatherFile, setWeatherFile] = useState<File | null>(null);
  const [uploadDialogOpen, setUploadDialogOpen] = useState(false);

  // Check backend availability
  useEffect(() => {
    const checkBackend = async () => {
      try {
        const response = await fetch('http://localhost:8000/api/simulation/system-resources/');
        setBackendAvailable(response.ok);
      } catch (err) {
        console.warn('Backend not available:', err);
        setBackendAvailable(false);
      }
    };
    checkBackend();
  }, []);

  // WebSocket connection for resource monitoring
  useEffect(() => {
    if (!backendAvailable) return;

    // Use correct protocol depending on page context
    const wsProtocol = window.location.protocol === 'https:' ? 'wss' : 'ws';
    const wsHost = window.location.hostname || 'localhost';
    const wsPort = window.location.port || '8000';
    const wsUrl = `${wsProtocol}://${wsHost}:${wsPort}/ws/system-resources/`;

    const ws = new ReconnectingWebSocket(wsUrl);

    ws.onmessage = (event) => {
      const data = JSON.parse(event.data);
      setResourceStats(data);
    };

    ws.onerror = (error) => {
      console.error('WebSocket error:', error);
    };

    return () => {
      ws.close();
    };
  }, [backendAvailable]);

  const handleScenarioChange = (event: any) => {
    const scenarioId = event.target.value;
    setSelectedScenario(scenarioId);
    
    const scenario = scenarios.find(s => s.id === scenarioId);
    if (scenario) {
      setTotalSimulations(scenario.total_simulations);
    } else {
      setTotalSimulations(0);
    }
    
    setIsRunning(false);
    setIsPaused(false);
    setProgress(0);
    setCompletedSimulations(0);
    setIsComplete(false);
    setResults([]);
  };

  const handleStartSimulation = async () => {
    if (!uploadedFiles.length || !weatherFile) {
      setUploadDialogOpen(true);
      return;
    }

    if (!backendAvailable) {
      // Use dummy data for development
      simulateDummyProgress();
      return;
    }

    try {
      setError(null);
      setIsRunning(true);
      setProgress(0);
      setCompletedSimulations(0);

      const formData = new FormData();
      uploadedFiles.forEach(file => {
        formData.append('idf_files', file);
      });
      formData.append('weather_file', weatherFile);
      formData.append('scenario_id', selectedScenario);

      // Start simulation on backend
      const response = await fetch('http://localhost:8000/api/simulation/run/', {
        method: 'POST',
<<<<<<< HEAD
        headers: {
          'Content-Type': 'application/json',
        },
        // Only send scenario_id if it is not empty
        body: JSON.stringify(
          selectedScenario ? { scenario_id: selectedScenario } : {}
        ),
=======
        body: formData
>>>>>>> ff16cc2b
      });

      if (!response.ok) {
        const errorText = await response.text();
        throw new Error(`Server error: ${response.statusText} - ${errorText}`);
      }

      const data = await response.json();
      const simulationId = data.simulation_id;

      // Poll for progress
      const pollInterval = setInterval(async () => {
        const statusResponse = await fetch(`http://localhost:8000/api/simulation/${simulationId}/status/`);
        const statusData = await statusResponse.json();

        setProgress(statusData.progress);
        setCompletedSimulations(Math.floor((statusData.progress / 100) * totalSimulations));

        if (statusData.status === 'completed') {
          clearInterval(pollInterval);
          const resultsResponse = await fetch(`http://localhost:8000/api/simulation/${simulationId}/parallel-results/`);
          const resultsData = await resultsResponse.json();
          setResults(resultsData);
          setIsComplete(true);
          setIsRunning(false);
        } else if (statusData.status === 'failed') {
          clearInterval(pollInterval);
          throw new Error(statusData.error || 'Simulation failed');
        }
      }, 1000);

    } catch (err) {
      setError(err instanceof Error ? err.message : 'Failed to run simulation');
      setIsRunning(false);
    }
  };

  const simulateDummyProgress = () => {
    setIsRunning(true);
    setProgress(0);
    setCompletedSimulations(0);

    const interval = setInterval(() => {
      setProgress(prev => {
        const next = prev + (Math.random() * 5);
        if (next >= 100) {
          clearInterval(interval);
          setIsComplete(true);
          setIsRunning(false);
          // Generate dummy results
          setResults([
            {
              fileName: 'simulation_1.idf',
              totalEnergyUse: 150.5,
              heatingDemand: 80.2,
              coolingDemand: 45.3,
              runTime: 12.5
            },
            // Add more dummy results as needed
          ]);
          return 100;
        }
        setCompletedSimulations(Math.floor((next / 100) * totalSimulations));
        return next;
      });
    }, 500);
  };

  const handlePauseSimulation = () => {
    setIsPaused(true);
    setIsRunning(false);
  };

  const handleResumeSimulation = () => {
    setIsPaused(false);
    setIsRunning(true);
  };

  const handleStopSimulation = () => {
    setIsRunning(false);
    setIsPaused(false);
  };

  const handleFileUpload = (event: React.ChangeEvent<HTMLInputElement>) => {
    const files = event.target.files;
    if (files && files[0]) {
      if (files[0].name.endsWith('.epw')) {
        setWeatherFile(files[0]);
      }
    }
  };

  return (
    <Box>
      <Typography variant="h4" gutterBottom>
        Simulation Runner
      </Typography>
      <Typography variant="body1" paragraph>
        Run and monitor batch simulations for your saved scenarios.
      </Typography>

      {!backendAvailable && (
        <Alert 
          severity="warning" 
          sx={{ mb: 2 }}
          action={
            <Button color="inherit\" size="small\" onClick={() => window.location.reload()}>
              Retry Connection
            </Button>
          }
        >
          Backend server not available. Running in development mode with dummy data.
        </Alert>
      )}
      
      <Grid container spacing={3}>
        {/* Control Panel */}
        <Grid item xs={12} md={5}>
          <Card sx={{ height: '100%' }}>
            <CardContent>
              <Typography variant="h6" gutterBottom>
                Simulation Control
              </Typography>
              
              {scenarios.length === 0 ? (
                <Alert severity="info">
                  No scenarios available. Create a scenario first on the Scenario Setup page.
                </Alert>
              ) : (
                <FormControl fullWidth sx={{ mb: 3 }}>
                  <InputLabel>Select Scenario</InputLabel>
                  <Select
                    value={selectedScenario}
                    label="Select Scenario"
                    onChange={handleScenarioChange}
                    disabled={isRunning || isPaused}
                  >
                    <MenuItem value="">
                      <em>Select a scenario</em>
                    </MenuItem>
                    {scenarios.map(scenario => (
                      <MenuItem key={scenario.id} value={scenario.id}>
                        {scenario.name} ({scenario.total_simulations} simulations)
                      </MenuItem>
                    ))}
                  </Select>
                </FormControl>
              )}

              {/* Files Section */}
              <Box sx={{ mb: 3 }}>
                <Typography variant="subtitle2" gutterBottom>
                  Simulation Files:
                </Typography>
                <Stack spacing={1}>
                  {uploadedFiles.map((file, index) => (
                    <Chip
                      key={index}
                      label={file.name}
                      color="primary"
                      variant="outlined"
                      icon={<FileText size={16} />}
                    />
                  ))}
                  {weatherFile && (
                    <Chip
                      label={weatherFile.name}
                      color="secondary"
                      variant="outlined"
                      icon={<FileText size={16} />}
                    />
                  )}
                  {(!uploadedFiles.length || !weatherFile) && (
                    <Button
                      variant="outlined"
                      startIcon={<Upload size={18} />}
                      onClick={() => setUploadDialogOpen(true)}
                    >
                      Upload Required Files
                    </Button>
                  )}
                </Stack>
              </Box>
              
              {selectedScenario && (
                <Box>
                  <Typography variant="subtitle2" gutterBottom>
                    Scenario Details:
                  </Typography>
                  <Box sx={{ backgroundColor: 'background.default', p: 2, borderRadius: 1, mb: 3 }}>
                    <Typography variant="body2" paragraph>
                      {scenarios.find(s => s.id === selectedScenario)?.description || "No description available"}
                    </Typography>
                    <Typography variant="body2">
                      <strong>Total Simulations:</strong> {totalSimulations}
                    </Typography>
                    <Typography variant="body2">
                      <strong>Estimated Time:</strong> {Math.ceil(totalSimulations * 0.5)} minutes
                    </Typography>
                  </Box>
                  
                  <Box sx={{ display: 'flex', gap: 1, justifyContent: 'space-between' }}>
                    {!isRunning && !isPaused && !isComplete && (
                      <Button 
                        variant="contained" 
                        color="primary" 
                        startIcon={<Play size={18} />}
                        fullWidth
                        onClick={() => setConfirmDialogOpen(true)}
                      >
                        Run Batch Simulation
                      </Button>
                    )}
                    
                    {isRunning && (
                      <Button 
                        variant="outlined" 
                        color="primary" 
                        startIcon={<Pause size={18} />}
                        onClick={handlePauseSimulation}
                      >
                        Pause
                      </Button>
                    )}
                    
                    {isPaused && (
                      <Button 
                        variant="contained" 
                        color="primary" 
                        startIcon={<Play size={18} />}
                        onClick={handleResumeSimulation}
                      >
                        Resume
                      </Button>
                    )}
                    
                    {(isRunning || isPaused) && (
                      <Button 
                        variant="outlined" 
                        color="error" 
                        startIcon={<StopCircle size={18} />}
                        onClick={handleStopSimulation}
                      >
                        Stop
                      </Button>
                    )}
                  </Box>
                </Box>
              )}
            </CardContent>
          </Card>
        </Grid>

        {/* Progress and Results */}
        <Grid item xs={12} md={7}>
          <Paper sx={{ p: 3 }}>
            <Typography variant="h6" gutterBottom>
              Simulation Progress
            </Typography>
            
            {error && (
              <Alert severity="error" sx={{ mb: 2 }}>
                {error}
              </Alert>
            )}
            
            {selectedScenario ? (
              <Box>
                {(isRunning || isPaused || isComplete) && (
                  <Box sx={{ mb: 3 }}>
                    <Box sx={{ display: 'flex', alignItems: 'center', justifyContent: 'space-between', mb: 1 }}>
                      <Typography variant="body2" color="text.secondary">
                        Progress: {completedSimulations} of {totalSimulations} simulations ({Math.round(progress)}%)
                      </Typography>
                      <Chip 
                        size="small" 
                        label={isComplete ? "Complete" : isPaused ? "Paused" : "Running"} 
                        color={isComplete ? "success" : isPaused ? "warning" : "primary"}
                      />
                    </Box>
                    <LinearProgress 
                      variant="determinate" 
                      value={progress} 
                      sx={{ height: 8, borderRadius: 4 }}
                    />
                  </Box>
                )}

                {/* Resource Monitoring */}
                {resourceStats && (isRunning || isPaused) && (
                  <Grid container spacing={2} sx={{ mb: 3 }}>
                    <Grid item xs={6} sm={3}>
                      <Card variant="outlined">
                        <CardContent sx={{ p: 2, '&:last-child': { pb: 2 } }}>
                          <Box sx={{ display: 'flex', alignItems: 'center', mb: 1 }}>
                            <Cpu size={18} style={{ marginRight: 8 }} />
                            <Typography variant="body2" color="text.secondary">
                              CPU Usage
                            </Typography>
                          </Box>
                          <Typography variant="h6">
                            {Math.round(resourceStats.cpu?.usage_percent || 0)}%
                          </Typography>
                        </CardContent>
                      </Card>
                    </Grid>
                    <Grid item xs={6} sm={3}>
                      <Card variant="outlined">
                        <CardContent sx={{ p: 2, '&:last-child': { pb: 2 } }}>
                          <Box sx={{ display: 'flex', alignItems: 'center', mb: 1 }}>
                            <Clock size={18} style={{ marginRight: 8 }} />
                            <Typography variant="body2" color="text.secondary">
                              Memory
                            </Typography>
                          </Box>
                          <Typography variant="h6">
                            {Math.round(resourceStats.memory?.usage_percent || 0)}%
                          </Typography>
                        </CardContent>
                      </Card>
                    </Grid>
                  </Grid>
                )}

                {isComplete && results.length > 0 && (
                  <SimulationResultsView results={results} />
                )}

                {!isRunning && !isPaused && !isComplete && (
                  <Box sx={{ textAlign: 'center', p: 4 }}>
                    <Typography variant="body2" color="text.secondary">
                      Click "Run Batch Simulation" to start
                    </Typography>
                  </Box>
                )}
              </Box>
            ) : (
              <Alert severity="info">
                Select a scenario to view simulation details.
              </Alert>
            )}
          </Paper>
        </Grid>
      </Grid>

      {/* File Upload Dialog */}
      <Dialog
        open={uploadDialogOpen}
        onClose={() => setUploadDialogOpen(false)}
      >
        <DialogTitle>Upload Required Files</DialogTitle>
        <DialogContent>
          <DialogContentText>
            Please upload the required files to run the simulation.
          </DialogContentText>
          <Box sx={{ mt: 2 }}>
            <Typography variant="subtitle2" gutterBottom>
              IDF Files:
            </Typography>
            {uploadedFiles.length > 0 ? (
              <Stack spacing={1}>
                {uploadedFiles.map((file, index) => (
                  <Chip
                    key={index}
                    label={file.name}
                    color="primary"
                    variant="outlined"
                  />
                ))}
              </Stack>
            ) : (
              <Alert severity="warning">
                No IDF files selected. Please go to the Baseline page to upload IDF files.
              </Alert>
            )}
          </Box>
          <Box sx={{ mt: 2 }}>
            <Typography variant="subtitle2" gutterBottom>
              Weather File (EPW):
            </Typography>
            {weatherFile ? (
              <Chip
                label={weatherFile.name}
                color="secondary"
                variant="outlined"
              />
            ) : (
              <Button
                variant="outlined"
                component="label"
                startIcon={<Upload size={18} />}
              >
                Upload EPW File
                <input
                  type="file"
                  hidden
                  accept=".epw"
                  onChange={handleFileUpload}
                />
              </Button>
            )}
          </Box>
        </DialogContent>
        <DialogActions>
          <Button onClick={() => setUploadDialogOpen(false)}>Cancel</Button>
          <Button
            variant="contained"
            onClick={() => setUploadDialogOpen(false)}
            disabled={!uploadedFiles.length || !weatherFile}
          >
            Continue
          </Button>
        </DialogActions>
      </Dialog>

      {/* Confirmation Dialog */}
      <Dialog
        open={confirmDialogOpen}
        onClose={() => setConfirmDialogOpen(false)}
      >
        <DialogTitle>
          Confirm Simulation
          <IconButton
            aria-label="info"
            sx={{ position: 'absolute', right: 8, top: 8 }}
          >
            <Info size={20} />
          </IconButton>
        </DialogTitle>
        <DialogContent>
          <DialogContentText>
            You are about to run {totalSimulations} simulations which may take approximately {Math.ceil(totalSimulations * 0.5)} minutes to complete.
          </DialogContentText>
          <Box sx={{ mt: 2, p: 2, bgcolor: 'background.default', borderRadius: 1 }}>
            <Typography variant="subtitle2" gutterBottom>
              Resource Allocation Plan:
            </Typography>
            <Stack spacing={1}>
              <Typography variant="body2">
                • CPU Cores: {resourceStats?.cpu?.physical_cores || 8} of {resourceStats?.cpu?.logical_cores || 8} available
              </Typography>
              <Typography variant="body2">
                • Parallel Simulations: 4
              </Typography>
              <Typography variant="body2">
                • Estimated Memory Usage: ~4GB
              </Typography>
            </Stack>
          </Box>
        </DialogContent>
        <DialogActions>
          <Button onClick={() => setConfirmDialogOpen(false)}>Cancel</Button>
          <Button 
            onClick={() => {
              setConfirmDialogOpen(false);
              handleStartSimulation();
            }} 
            variant="contained" 
            color="primary" 
            autoFocus
          >
            Start Simulation
          </Button>
        </DialogActions>
      </Dialog>
    </Box>
  );
};

export default SimulationPage;<|MERGE_RESOLUTION|>--- conflicted
+++ resolved
@@ -148,7 +148,6 @@
       // Start simulation on backend
       const response = await fetch('http://localhost:8000/api/simulation/run/', {
         method: 'POST',
-<<<<<<< HEAD
         headers: {
           'Content-Type': 'application/json',
         },
@@ -156,9 +155,6 @@
         body: JSON.stringify(
           selectedScenario ? { scenario_id: selectedScenario } : {}
         ),
-=======
-        body: formData
->>>>>>> ff16cc2b
       });
 
       if (!response.ok) {
